use std::{
    sync::Arc,
    thread::JoinHandle,
    time::{Duration, Instant},
};

use anyhow::Result;
pub use asset_server::AssetServer;
use boson::Boson;
pub use boson::{
    BosonBody, BosonBuilder, BosonObject, Gravity, RigidBody, RigidBodyBuilder, StaticCollider,
};
pub use cgmath::*;
pub use compound::Compound;
pub use compound::Entity;
pub use elements::*;
pub use gpu_controller::Instance;
use gpu_controller::{
    CompositeAlphaMode, Features, GpuController, PresentMode, SurfaceConfiguration, TextureFormat,
    TextureUsages,
};
pub use log::*;
use matter_vault::MatterVault;
pub use model::Model;
use parking_lot::RwLock;
pub use photon::Light;
use photon::renderer::Renderer;
use physics::BosonCompat;
use rendering_window::{RenderingWindow, WindowInitializer};
use smol::block_on;
pub use state::IsotopeState;
pub use winit::keyboard::KeyCode;
use winit::{
    application::ApplicationHandler,
    event::{DeviceEvent, ElementState, KeyEvent, WindowEvent},
};

pub const ISOTOPE_DEFAULT_TICK_RATE: Duration = Duration::from_micros(50);

mod asset_server;
mod elements;
mod material;
mod model;
mod physics;
mod rendering_window;
mod state;
mod texture;

// Structs for bookkeeping in ecs
struct BosonCompliant;

// Struct for Isotope initial startup
#[derive(Default)]
pub struct IsotopeBuilder {
    boson: Option<BosonBuilder>,
}

impl IsotopeBuilder {
    pub fn new() -> Self {
        Self::default()
    }

    pub fn boson(mut self, boson_builder: BosonBuilder) -> Self {
        self.boson = Some(boson_builder);
        self
    }
}

pub struct Isotope {
    // GPU
    gpu_controller: Arc<GpuController>,

    // Asset Server
    asset_server: Arc<AssetServer>,

    // Rendering
    photon: Renderer,

    // Entity component system
    compound: Arc<Compound>,

    // State for interacting with the engine
    state: Arc<RwLock<dyn IsotopeState>>,

    // Physics Engine
    boson: Arc<Option<RwLock<Boson>>>,

    // ============== Multi-Threading ==============
    state_thread: (Arc<RwLock<bool>>, JoinHandle<()>),

    // Timing
    time: Arc<Instant>,
    tick_rate: Duration,

    // Master Running state
    running: Arc<RwLock<bool>>,
}

impl Isotope {
    pub fn new<I>(
        gpu_controller: Arc<GpuController>,
        builder: IsotopeBuilder,
        mut state: I,
    ) -> Result<Self>
    where
        I: IsotopeState,
    {
        let asset_server = Arc::new(AssetServer::new(
            Arc::new(MatterVault::new()),
            gpu_controller.clone(),
        ));
        let photon = Renderer::new_defered_3d(gpu_controller.clone())?;
        let compound = Arc::new(Compound::new());
        let running = Arc::new(RwLock::new(false));
        let time = Arc::new(Instant::now());
        let tick_rate = ISOTOPE_DEFAULT_TICK_RATE;

        // Initialize the physics engine
        let boson = Arc::new(if let Some(boson_builder) = builder.boson {
            Some(RwLock::new(boson_builder.build(gpu_controller.clone())))
        } else {
            None
        });

        // Initialize the game state and start the update thread
        state.init(&compound, &asset_server);
        let state = Arc::new(RwLock::new(state));
        let state_running = Arc::new(RwLock::new(true));

        let state_ecs = compound.clone();
        let state_asset_server = asset_server.clone();
        let state_isotope_running = running.clone();
        let state_state = state.clone();
        let state_time = time.clone();
        let state_state_running = state_running.clone();
        let state_tick_rate = tick_rate.clone();
        let state_boson = boson.clone();
        let state_thread_handle = std::thread::spawn(move || {
            info!("Running State Update Thread");

            if !*state_isotope_running.read() {
                debug!("Isotope not running. Waiting for initialization...");
            }

            while *state_isotope_running.read() {
                break;
            }

            debug!("Isotope has started running! Starting State Thread...");

            let mut last_frame_time = Instant::now();

            loop {
                let now = Instant::now();
                let dt = now.duration_since(last_frame_time).as_secs_f32();
                last_frame_time = now;

<<<<<<< HEAD
                if let Ok(mut state) = state_state.write() {
                    let t = state_time.elapsed().as_secs_f32();

                    state.update(&state_ecs, &state_asset_server, dt, t);

                    // // Run the instancer on any objects that have an instancer
                    // {
                    //     state_ecs.iter_mut_duo(
                    //         |_entity, model: &mut Model, instancer: &mut Instancer| {
                    //             if let Err(err) = model.apply_instancer(instancer, dt, t) {
                    //                 error!("Failed To Apply Instancer: {}", err);
                    //             }
                    //         },
                    //     )
                    // }
                }
=======
                state_state.write().update(
                    &state_ecs,
                    &state_asset_server,
                    dt,
                    state_time.elapsed().as_secs_f32(),
                );
>>>>>>> f24ba97c

                // Add any new boson objects
                if let Some(boson) = state_boson.as_ref() {
                    let mut to_add_as_boson_compliant: Vec<Entity> = Vec::new();

                    state_ecs.iter_without_mol_mod::<BosonCompliant, _, _>(
                        |entity, boson_object: &BosonObject| {
                            info!("Adding Boson Object");
                            boson.write().add_object(boson_object);
                            to_add_as_boson_compliant.push(entity);
                        },
                    );

                    for entity in to_add_as_boson_compliant.into_iter() {
                        state_ecs.add_molecule(entity, BosonCompliant);
                        info!("Added Boson Object");
                    }
                }

                // Update boson objects with any changed transforms first
                {
                    state_ecs.iter_mut_duo_mod(
                        |_entity, transform: &mut Transform3D, boson_object: &mut BosonObject| {
                            boson_object.write_transform(transform);
                        },
                    );
                }

                // Update transforms with the new boson values
                {
                    // Unmodified so the transform update is not triggered at the next goaround
                    state_ecs.iter_mut_duo_unmod(
                        |_entity, transform: &mut Transform3D, boson_object: &mut BosonObject| {
                            boson_object.read_position(|boson_pos| {
                                transform.position(|transform_pos| {
                                    transform_pos.x = boson_pos.x as f32;
                                    transform_pos.y = boson_pos.y as f32;
                                    transform_pos.z = boson_pos.z as f32;
                                })
                            })
                        },
                    );
                }

                // If we are not running the engine anymore we should stop this thread
                if !*state_state_running.read() {
                    warn!("State Update Thread Exiting....");
                    break;
                }

                // TODO: make tick rate dependent on how long update takes
                // Sleep for a little so that the rest of Isotope can catch up
                std::thread::sleep(state_tick_rate);
            }
        });

        Ok(Self {
            photon,
            asset_server,
            compound,
            state,
            boson,
            running,
            time,
            tick_rate,
            gpu_controller,
            state_thread: (state_running, state_thread_handle),
        })
    }
}

pub struct IsotopeApplication {
    window: Option<RenderingWindow>,
    isotope: Isotope,
}

impl IsotopeApplication {
    pub fn new<I>(builder: IsotopeBuilder, state: I) -> Result<Self>
    where
        I: IsotopeState,
    {
        info!("Creating Gpu Controller");
        let gpu_controller = block_on(GpuController::new(
            Some(Features::MAPPABLE_PRIMARY_BUFFERS),
            None,
            Some(SurfaceConfiguration {
                usage: TextureUsages::RENDER_ATTACHMENT,
                format: TextureFormat::Rgba8UnormSrgb,
                width: 1,
                height: 1,
                present_mode: PresentMode::AutoNoVsync,
                desired_maximum_frame_latency: 2,
                alpha_mode: CompositeAlphaMode::Auto,
                view_formats: vec![],
            }),
        ))?;

        Ok(Self {
            window: None,
            isotope: Isotope::new(gpu_controller, builder, state)?,
        })
    }
}

impl ApplicationHandler for IsotopeApplication {
    fn resumed(&mut self, event_loop: &winit::event_loop::ActiveEventLoop) {
        info!("Isotope Resumed");

        // Initialize the rendering window with Photon
        if let Ok(rendering_window) = RenderingWindow::new(
            event_loop,
            self.isotope.gpu_controller.clone(),
            WindowInitializer {
                width: 1920,
                height: 1080,
                title: "Isotope".to_string(),
            },
        ) {
            // Add the window controller to Isotope
            self.isotope
                .compound
                .spawn((WindowController::new(rendering_window.window.clone()),));

            self.window = Some(rendering_window);
            self.isotope.photon =
                match Renderer::new_defered_3d(self.isotope.gpu_controller.clone()) {
                    Ok(photon) => photon,
                    Err(err) => {
                        error!("Failed to create photon renderer: {}", err);
                        panic!();
                    }
                };
        }

        *self.isotope.running.write() = true;
    }

    fn about_to_wait(&mut self, _event_loop: &winit::event_loop::ActiveEventLoop) {
        if let Some(window) = self.window.as_ref() {
            window.window.request_redraw();
        }
    }

    fn window_event(
        &mut self,
        event_loop: &winit::event_loop::ActiveEventLoop,
        window_id: winit::window::WindowId,
        event: winit::event::WindowEvent,
    ) {
        if let Some(window) = self.window.as_ref() {
            if window.window.id() == window_id {
                match event {
                    WindowEvent::CloseRequested => {
                        info!("Shutting Down Isotope...");

                        *self.isotope.running.write() = false;

                        event_loop.exit();
                    }
                    WindowEvent::RedrawRequested => {
                        if let Ok(surface_texture) = window.surface.get_current_texture() {
                            // Update the lights if there are any modified lights
                            {
                                let mut lights_changed = false;
                                self.isotope
                                    .compound
                                    .iter_mol_mod(|_entity, _light: &Light| {
                                        lights_changed = true;
                                        return;
                                    });

                                if lights_changed {
                                    let mut lights = Vec::new();
                                    self.isotope.compound.iter_mol(|_entity, light: &Light| {
                                        lights.push(light.clone());
                                    });
                                    self.isotope.photon.update_lights(&lights);
                                }
                            }

                            // Run the instancer on any objects that have an instancer
                            {
                                let t = self.isotope.time.elapsed().as_secs_f32();

                                self.isotope.compound.iter_mut_duo(
                                    |_entity, model: &mut Model, instancer: &mut Instancer| {
                                        if let Err(err) = model.apply_instancer(instancer, 0.0, t) {
                                            error!("Failed To Apply Instancer: {}", err);
                                        }
                                    },
                                )
                            }

                            // Update the camera if there are any modifications
                            {
                                self.isotope.compound.iter_mut_duo_mod(
                                    |_entity, transform: &mut Transform3D, camera: &mut Camera| {
                                        match camera {
                                            Camera::PerspectiveCamera3D(camera) => {
                                                camera.all(|eye, target, _, _, _, _, _| {
                                                    *eye = transform.position.into();

                                                    let forward = Vector3::new(0.0, 0.0, 1.0);

                                                    *target = transform
                                                        .rotation(|rot| *rot * forward)
                                                        .normalize();
                                                });
                                            }
                                        }
                                    },
                                );
                            }

                            // Update the model with the transform if it has been modified
                            {
                                // Update Modified Transforms
                                self.isotope.compound.iter_mut_duo_mod(
                                    |_entity, transform: &mut Transform3D, model: &mut Model| {
                                        model.set_transform(transform);
                                    },
                                );

                                // Update All BosonCompliant Objects
                                self.isotope.compound.iter_mut_trio_unmod(
                                    |_entity, transform: &mut Transform3D, model: &mut Model, _boson_compliant: &mut BosonCompliant| {
                                        model.set_transform(transform);
                                    }
                                );
                            }

                            // Render to the display
                            self.isotope.compound.iter_mol(|_entity, camera: &Camera| {
                                self.isotope.photon.render(
                                    camera,
                                    &surface_texture.texture,
                                    |render_pass| {
                                        // Temp
                                        self.isotope.compound.iter_mol(|_entity, model: &Model| {
                                            model.render(render_pass);
                                        });
                                    },
                                );
                            });

                            // Display on the surface
                            surface_texture.present();
                        }
                    }
                    WindowEvent::Resized(new_size) => {
                        if self
                            .isotope
                            .gpu_controller
                            .write_surface_config(|sc| {
                                sc.width = new_size.width;
                                sc.height = new_size.height;
                            })
                            .is_ok()
                        {
                            self.isotope
                                .gpu_controller
                                .configure_surface(&window.surface);
                            debug!("Surface resized to {}x{}", new_size.width, new_size.height);
                        } else {
                            error!("Failed to resize surface");
                        }

                        self.isotope
                            .photon
                            .resize((new_size.width, new_size.height));

                        self.isotope
                            .compound
                            .iter_mut_mol(|_entity, camera: &mut Camera| match camera {
                                Camera::PerspectiveCamera3D(camera) => {
                                    camera.aspect(|aspect| {
                                        *aspect = self.isotope.gpu_controller.read_surface_config(|sc| {
                                            sc.width as f32 / sc.height as f32
                                        }).unwrap_or_else(|err| {
                                            warn!("Reading Surface Configuration Failed: {}, Continuing with aspect ration of 1.0...", err);
                                            1.0
                                        });
                                    });
                                }
                            });
                    }
                    WindowEvent::KeyboardInput { event, .. } => match event {
                        KeyEvent {
                            physical_key,
                            state,
                            ..
                        } => match state {
                            ElementState::Pressed => match physical_key {
                                winit::keyboard::PhysicalKey::Code(code) => {
                                    self.isotope.state.write().key_is_pressed(
                                        &self.isotope.compound,
                                        &self.isotope.asset_server,
                                        code,
                                        self.isotope.time.elapsed().as_secs_f32(),
                                    );
                                }
                                _ => {}
                            },
                            ElementState::Released => match physical_key {
                                winit::keyboard::PhysicalKey::Code(code) => {
                                    self.isotope.state.write().key_is_released(
                                        &self.isotope.compound,
                                        &self.isotope.asset_server,
                                        code,
                                        self.isotope.time.elapsed().as_secs_f32(),
                                    );
                                }
                                _ => {}
                            },
                        },
                    },
                    WindowEvent::CursorMoved { position, .. } => {
                        self.isotope.state.write().cursor_moved(
                            &self.isotope.compound,
                            &self.isotope.asset_server,
                            position.into(),
                            self.isotope.time.elapsed().as_secs_f32(),
                        );
                    }
                    _ => {}
                }
            }
        }
    }

    fn device_event(
        &mut self,
        _event_loop: &winit::event_loop::ActiveEventLoop,
        _device_id: winit::event::DeviceId,
        event: winit::event::DeviceEvent,
    ) {
        match event {
            DeviceEvent::MouseMotion { delta } => {
                self.isotope.state.write().mouse_is_moved(
                    &self.isotope.compound,
                    &self.isotope.asset_server,
                    delta,
                    self.isotope.time.elapsed().as_secs_f32(),
                );
            }
            _ => {}
        }
    }
}<|MERGE_RESOLUTION|>--- conflicted
+++ resolved
@@ -155,7 +155,6 @@
                 let dt = now.duration_since(last_frame_time).as_secs_f32();
                 last_frame_time = now;
 
-<<<<<<< HEAD
                 if let Ok(mut state) = state_state.write() {
                     let t = state_time.elapsed().as_secs_f32();
 
@@ -172,14 +171,6 @@
                     //     )
                     // }
                 }
-=======
-                state_state.write().update(
-                    &state_ecs,
-                    &state_asset_server,
-                    dt,
-                    state_time.elapsed().as_secs_f32(),
-                );
->>>>>>> f24ba97c
 
                 // Add any new boson objects
                 if let Some(boson) = state_boson.as_ref() {
