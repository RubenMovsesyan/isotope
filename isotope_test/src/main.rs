--- conflicted
+++ resolved
@@ -34,7 +34,6 @@
 
         match Model::from_obj("test_files/monkey.obj", assets, Some(&instances)) {
             Ok(model) => {
-<<<<<<< HEAD
                 ecs.spawn((
                     model,
                     Transform3D::default(),
@@ -52,13 +51,6 @@
                     //         })
                     //     }
                     // }),
-=======
-                // ecs.spawn((model, Transform3D::default(), PointMass::new(20.0)));
-                ecs.spawn((
-                    model,
-                    Transform3D::default(),
-                    RigidBodyBuilder::new().mass(100.0).build(),
->>>>>>> f24ba97c
                 ));
             }
             Err(err) => {
